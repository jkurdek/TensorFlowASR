import tensorflow as tf
from typing import Callable, Dict, Tuple
from tensorflow_asr.mwer.monotonic_rnnt_loss import monotonic_rnnt_loss
<<<<<<< HEAD
from functools import lru_cache
=======
from cached_property import cached_property
import fastwer
>>>>>>> 30601207


class MWERLoss:
    def __init__(self,
                 global_batch_size=None,
                 blank=0,
                 name=None):
        self._global_batch_size = global_batch_size
        self._blank = blank
        self._name = name

    def __call__(self,
                 prediction: Dict[str, tf.Tensor],
                 hypothesis: Dict[str, tf.Tensor],
                 text_transcription: Dict[str, tf.Tensor],
                 ) -> tf.Tensor:
        text_hypotheses = text_transcription["text_hypotheses"]  # [batch_size, beam_size]
        text_labels = text_transcription["text_labels"]  # [batch_size, beam_size]

        batch_beam_dim = tf.shape(text_labels)

        text_hypotheses = tf.reshape(text_hypotheses, [-1])
        text_labels = tf.reshape(text_labels, [-1])

        risk_vals = tf.vectorized_map(
            lambda x: self._wer(x[0], x[1]),
            (text_hypotheses, text_labels),
        )

        # risk_vals = tf.py_function(self._wer2, [text_hypotheses, text_labels], Tout=tf.float32)

        # risk_vals = tf.map_fn(
        #     lambda x: self._wer(x[0], x[1]),
        #     (text_hypotheses, text_labels),
        #     dtype=(tf.string, tf.string),
        #     fn_output_signature=tf.TensorSpec([], dtype=tf.float32)
        # )

        risk_vals = tf.reshape(risk_vals, batch_beam_dim)

        logits = prediction["logits"]
        logits_length = prediction["logits_length"]
        labels = hypothesis["labels"]
        labels_length = hypothesis["labels_length"]

        loss = mwer_loss(
            logits,
            risk_vals,
            labels,
            logits_length,
            labels_length,
            self._blank,
        )

        return tf.nn.compute_average_loss(loss, global_batch_size=self._global_batch_size)

    def _wer(self, hypothesis: tf.Tensor, truth: tf.Tensor) -> tf.Tensor:
        return tf.constant(fastwer.score_sent(tf.compat.as_str_any(hypothesis),
                                              tf.compat.as_str_any(truth)))

    # def _wer2(self, hypothesis: tf.Tensor, truth: tf.Tensor) -> tf.Tensor:
    #     hypothesis_arr = [s.numpy() for s in tf.unstack(hypothesis)]
    #     truth_arr = [s.numpy() for s in tf.unstack(truth)]
    #     wers = list(map(fastwer.score_sent, hypothesis_arr, truth_arr))
    #
    #     return tf.constant(wers)


@tf.function
def mwer_loss(
        logits: tf.Tensor,  # [batch_size, beam_size, T, U, V]
        risk_vals: tf.Tensor,  # [batch_size, beam_size]
        labels: tf.Tensor,  # [batch_size, beam_size, max_label_length]
        logit_length: tf.Tensor,  # [batch_size, beam_size]
        label_length: tf.Tensor,  # [batch_size, beam_size]
        blank: int = 0,
):
    @tf.custom_gradient
    def compute_grads(input_logits: tf.Tensor):
        loss_data = MWERLossData(
            logits=input_logits,
            risk_vals=risk_vals,
            labels=labels,
            logit_length=logit_length,
            label_length=label_length,
            blank=blank
        )

        return loss_data.loss_value, loss_data.grad

    return compute_grads(logits)


class MWERLossData:
    def __init__(self,
                 logits: tf.Tensor,
                 labels: tf.Tensor,
                 logit_length: tf.Tensor,
                 label_length: tf.Tensor,
                 risk_vals: tf.Tensor,
                 blank: int = 0
                 ):
        self._logits = logits
        self._labels = labels
        self._logit_length = logit_length
        self._label_length = label_length
        self._risk_vals = risk_vals
        self._blank = blank
        self._batch_beam_dim = tf.shape(risk_vals)

    def grad(self, init_grad):
<<<<<<< HEAD
        return [tf.reshape(init_grad, shape=[-1, 1, 1, 1]) * self._get_grads()]
    @property
    @lru_cache()
=======
        return [tf.reshape(init_grad, shape=[-1, 1, 1, 1, 1]) * self.grads]

    @cached_property
>>>>>>> 30601207
    def loss_value(self):
        hypotheses_probabilities, _ = self.rnnt_loss_and_grad
        softmax_probas = tf.nn.softmax(hypotheses_probabilities)
        expected_risk = tf.reduce_sum(softmax_probas * self._risk_vals, axis=1)

        return expected_risk

    @cached_property
    def grads(self) -> tf.Tensor:
        hypotheses_probabilities, rnnt_grad = self.rnnt_loss_and_grad
        probas_normalized = tf.nn.softmax(hypotheses_probabilities)
        risk_diffs = self._risk_vals - tf.expand_dims(self.loss_value, axis=1)

        lhs = probas_normalized * risk_diffs
        grad = -tf.reshape(lhs, tf.concat([self._batch_beam_dim, tf.constant([1, 1, 1])], axis=0)) * rnnt_grad

        return grad

    @cached_property
    def rnnt_loss_and_grad(self) -> Tuple[tf.Tensor, tf.Tensor]:
        logits = tf.reshape(self._logits, tf.concat([[-1], tf.shape(self._logits)[2:]], axis=0))
        labels = tf.reshape(self._labels, tf.concat([[-1], tf.shape(self._labels)[2:]], axis=0))
        logit_length = tf.reshape(self._logit_length, [-1])
        label_length = tf.reshape(self._label_length, [-1])

        with tf.GradientTape() as tape:
            tape.watch(logits)
            rnnt_loss = monotonic_rnnt_loss(logits,
                                            labels,
                                            label_length,
                                            logit_length,
                                            self._blank)
        rnnt_grad = tape.gradient(rnnt_loss, logits)
        rnnt_grad = tf.reshape(rnnt_grad, tf.concat([self._batch_beam_dim, tf.shape(rnnt_grad)[1:]], axis=0))
        rnnt_loss = tf.reshape(rnnt_loss, self._batch_beam_dim)

        return -rnnt_loss, rnnt_grad<|MERGE_RESOLUTION|>--- conflicted
+++ resolved
@@ -1,12 +1,8 @@
 import tensorflow as tf
 from typing import Callable, Dict, Tuple
 from tensorflow_asr.mwer.monotonic_rnnt_loss import monotonic_rnnt_loss
-<<<<<<< HEAD
-from functools import lru_cache
-=======
 from cached_property import cached_property
 import fastwer
->>>>>>> 30601207
 
 
 class MWERLoss:
@@ -118,15 +114,9 @@
         self._batch_beam_dim = tf.shape(risk_vals)
 
     def grad(self, init_grad):
-<<<<<<< HEAD
-        return [tf.reshape(init_grad, shape=[-1, 1, 1, 1]) * self._get_grads()]
-    @property
-    @lru_cache()
-=======
         return [tf.reshape(init_grad, shape=[-1, 1, 1, 1, 1]) * self.grads]
 
     @cached_property
->>>>>>> 30601207
     def loss_value(self):
         hypotheses_probabilities, _ = self.rnnt_loss_and_grad
         softmax_probas = tf.nn.softmax(hypotheses_probabilities)
